/**
 * A very basic parser / serializer web service.
 */

/**
 * Config section
 *
 * Could move this to a separate file later.
 */

// default to en.wikipedia.org
var defaultInterwiki = 'en';
// alternative: default to www.mediawiki.org
//var defaultInterwiki = 'mw';
// for development: default to localhost
//var defaultInterwiki = 'localhost';

/**
 * End config section
 */

// global includes
var express = require('express'),
	jsDiff = require('diff'),
	html5 = require('html5');

// local includes
var mp = '../modules/parser/';

var ParserPipelineFactory = require(mp + 'mediawiki.parser.js').ParserPipelineFactory,
	ParserEnv = require(mp + 'mediawiki.parser.environment.js').MWParserEnvironment,
	WikitextSerializer = require(mp + 'mediawiki.WikitextSerializer.js').WikitextSerializer,
	TemplateRequest = require(mp + 'mediawiki.ApiRequest.js').TemplateRequest;

var env = new ParserEnv( { 
	// stay within the 'proxied' content, so that we can click around
	wgScriptPath: '/', //http://en.wikipedia.org/wiki', 
	wgScriptExtension: '.php',
	// XXX: add options for this!
	wgUploadPath: 'http://upload.wikimedia.org/wikipedia/commons',
	fetchTemplates: true,
	// enable/disable debug output using this switch	
	debug: false,
	trace: false,
	maxDepth: 40
} );

// add mediawiki.org
env.addInterwiki( 'mw', 'http://www.mediawiki.org/w' );
// For development:
//env.addInterwiki( 'localhost', 'http://localhost/w' );

// add localhost and make it the default
env.addInterwiki( 'localhost', 'http://localhost/mediawiki' );
defaultInterwiki = 'localhost';

var parserPipelineFactory = new ParserPipelineFactory( env );
//var parser = parserPipelineFactory.makePipeline( 'text/x-mediawiki/full' );


var app = express.createServer();
app.use(express.bodyParser());

app.get('/', function(req, res){
	res.write('<body><h3>Welcome to the alpha test web service for the ' +
		'<a href="http://www.mediawiki.org/wiki/Parsoid">Parsoid project<a>.</h3>');
	res.write( '<p>Usage: <ul><li>GET /title for the DOM. ' +
		'Example: <strong><a href="/Main_Page">Main Page</a></strong>');
	res.write('<li>POST a DOM as parameter "content" to /title for the wikitext</ul>');
	res.write('<p>There are also some tools for experiments:<ul>');
	res.write('<li>Round-trip test pages from the English Wikipedia: ' +
		'<strong><a href="/_rt/Help:Magic">/_rt/Help:Magic</a></strong></li>');
	res.write('<li><strong><a href="/_rtform/">WikiText -&gt; HTML DOM -&gt; WikiText round-trip form</a></strong></li>');
	res.write('<li><strong><a href="/_wikitext/">WikiText -&gt; HTML DOM form</a></strong></li>' +
			'<li><strong><a href="/_html/">HTML DOM -&gt; WikiText form</a></strong></li>');
	res.write('</ul>');
	res.end('<p>We are currently focusing on round-tripping of basic formatting like inline/bold, headings, lists, tables and links. Templates, citations and thumbnails are not expected to round-trip properly yet. <strong>Please report issues you see at <a href="http://www.mediawiki.org/w/index.php?title=Talk:Parsoid/Todo&action=edit&section=new">:mw:Talk:Parsoid/Todo</a>. Thanks!</strong></p>');
});

var htmlSpecialChars = function ( s ) {
	return s.replace(/&/g,'&amp;')
		.replace(/</g,'&lt;')
		.replace(/"/g,'&quot;')
		.replace(/'/g,'&#039;');
};

var textarea = function ( res, content ) {
	res.write('<form method=POST><textarea name="content" cols=90 rows=9>');
	res.write( ( content &&
					htmlSpecialChars( content) ) ||
			'');
	res.write('</textarea><br><input type="submit"></form>');
};



/**
 * Form-based HTML DOM -> wikitext interface for manual testing
 */
app.get(/\/_html\/(.*)/, function(req, res){
	env.pageName = req.params[0];
	res.setHeader('Content-Type', 'text/html; charset=UTF-8');
	res.write( "Your HTML DOM:" );
	textarea( res );
	res.end('');
});
app.post(/\/_html\/(.*)/, function(req, res){
	env.pageName = req.params[0];
	res.setHeader('Content-Type', 'text/html; charset=UTF-8');
	var p = new html5.Parser();
	p.parse( '<html><body>' + req.body.content.replace(/\r/g, '') + '</body></html>' );
	res.write('<pre style="background-color: #efefef">');
	new WikitextSerializer({env: env}).serializeDOM( 
		p.tree.document.childNodes[0].childNodes[1], 
		function( c ) {
			res.write( htmlSpecialChars( c ) );
		});
	res.write('</pre>');
	res.write( "<hr>Your HTML DOM:" );
	textarea( res, req.body.content.replace(/\r/g, '') );
	res.end('');
});

/**
 * Form-based wikitext -> HTML DOM interface for manual testing
 */
app.get(/\/_wikitext\/(.*)/, function(req, res){
	env.pageName = req.params[0];
	res.setHeader('Content-Type', 'text/html; charset=UTF-8');
	res.write( "Your wikitext:" );
	textarea( res );
	res.end('');
});
app.post(/\/_wikitext\/(.*)/, function(req, res){
	env.pageName = req.params[0];
	res.setHeader('Content-Type', 'text/html; charset=UTF-8');
	var parser = parserPipelineFactory.makePipeline( 'text/x-mediawiki/full' );
	parser.on('document', function ( document ) {
		res.write(document.body.innerHTML);
		//res.write('<form method=POST><input name="content"></form>');
		//res.end("hello world\n" + req.method + ' ' + req.params.title);
		res.write( "<hr>Your wikitext:" );
		textarea( res, req.body.content.replace(/\r/g, '') );
		res.end('');
	});
	try {
		res.setHeader('Content-Type', 'text/html; charset=UTF-8');
		console.log('starting parsing of ' + req.params[0]);
		// FIXME: This does not handle includes or templates correctly
		parser.process( req.body.content.replace(/\r/g, '') );
	} catch (e) {
		console.log( e );
		res.write( e );
	}
});

/**
 * Perform word-based diff on a line-based diff. The word-based algorithm is
 * practically unusable for inputs > 5k bytes, so we only perform it on the
 * output of the more efficient line-based diff.
 */
var refineDiff = function( diff ) {
	// Attempt to accumulate consecutive add-delete pairs
	// with short text separating them (short = 2 chars right now)
	//
	// This is equivalent to the <b><i> ... </i></b> minimization
	// to expand range of <b> and <i> tags, except there is no optimal
	// solution except as determined by heuristics ("short text" = <= 2 chars).
	function mergeConsecutiveSegments(wordDiffs) {
		var n        = wordDiffs.length;
		var currIns  = null, currDel = null;
		var newDiffs = [];
		for (var i = 0; i < n; i++) {
			var d    = wordDiffs[i];
			var dVal = d.value;
			if (d.added) {
				// Attempt to accumulate
				if (currIns === null) {
					currIns = d;
				} else {
					currIns.value = currIns.value + dVal;
				}
			} else if (d.removed) {
				// Attempt to accumulate
				if (currDel === null) {
					currDel = d;
				} else {
					currDel.value = currDel.value + dVal;
				}
			} else if (((dVal.length < 4) || !dVal.match(/\s/)) && currIns && currDel) {
				// Attempt to accumulate
				currIns.value = currIns.value + dVal;
				currDel.value = currDel.value + dVal;
			} else {
				// Accumulation ends. Purge!
				if (currIns !== null) {
					newDiffs.push(currIns);
					currIns = null;
				}
				if (currDel !== null) {
					newDiffs.push(currDel);
					currDel = null;
				}
				newDiffs.push(d);
			}
		}

		// Purge buffered diffs
		if (currIns !== null) newDiffs.push(currIns);
		if (currDel !== null) newDiffs.push(currDel);

		return newDiffs;
	}

	var added = null,
		out = [];
	for ( var i = 0, l = diff.length; i < l; i++ ) {
		var d = diff[i];
		if ( d.added ) {
			if ( added ) {
				out.push( added );
			}
			added = d;
		} else if ( d.removed ) {
			if ( added ) {
				var fineDiff = jsDiff.diffWords( d.value, added.value );
				fineDiff = mergeConsecutiveSegments(fineDiff);
				out.push.apply( out, fineDiff );
				added = null;
			} else {
				out.push( d );
			}
		} else {
			if ( added ) {
				out.push( added );
				added = null;
			}
			out.push(d);
		}
	}
	if ( added ) {
		out.push(added);
	}
	return out;
};

var roundTripDiff = function ( req, res, src, document ) {
	res.write('<html><head><style>ins { background: #ff9191; text-decoration: none; } del { background: #99ff7e; text-decoration: none }; </style></head><body>');
	res.write( '<h2>Wikitext parsed to HTML DOM</h2><hr>' );
	res.write(document.body.innerHTML + '<hr>');
	res.write( '<h2>HTML DOM converted back to Wikitext</h2><hr>' );
	var out = new WikitextSerializer({env: env}).serializeDOM( document.body );
	res.write('<pre>' + htmlSpecialChars( out ) + '</pre><hr>\n');
	res.write( '<h2>Diff between original Wikitext (green) and round-tripped wikitext (red)</h2><hr>\n' );
	var patch;
	src = src.replace(/\n(?=\n)/g, '\n ');
	out = out.replace(/\n(?=\n)/g, '\n ');
	//console.log(JSON.stringify( jsDiff.diffLines( out, src ) ));
	//patch = jsDiff.convertChangesToXML( jsDiff.diffLines( src, out ) );
	patch = jsDiff.convertChangesToXML( refineDiff( jsDiff.diffLines( src, out ) ) );
	res.write( '<pre>' + patch);
	// Add a 'report issue' link
	res.end('<hr><h2>'+
			'<a style="color: red" ' +
			'href="http://www.mediawiki.org/w/index.php?title=Talk:Parsoid/Todo' +
			'&action=edit&section=new&preloadtitle=' +
			'Issue%20on%20http://parsoid.wmflabs.org' + req.url + '">' +
			'Report a parser issue in this page</a> at ' +
			'<a href="http://www.mediawiki.org/wiki/Talk:Parsoid/Todo">'+
			'[[:mw:Talk:Parsoid/Todo]]</a></h2><hr>');
};

var parse = function ( req, res, cb, src ) {
	var parser = parserPipelineFactory.makePipeline( 'text/x-mediawiki/full' );
	parser.on('document', cb.bind( null, req, res, src ) );
	try {
		res.setHeader('Content-Type', 'text/html; charset=UTF-8');
		parser.process( src );
	} catch (e) {
		console.log( e );
		res.end( e );
	}
};

/**
 * Round-trip article testing
 */
app.get( new RegExp('/_rt/(?:(?:(?:' + env.interwikiRegexp + '):+)?(' + env.interwikiRegexp + '):)?(.*)') , function(req, res){
	env.pageName = req.params[1];
	if ( req.params[0] ) {
		env.wgScriptPath = '/_rt/' + req.params[0] + ':';
		env.wgScript = env.interwikiMap[req.params[0]];
	} else {
		env.wgScriptPath = '/_rt/';
		env.wgScript = env.interwikiMap[defaultInterwiki];
	}

	if ( env.pageName === 'favicon.ico' ) {
		res.end( 'no favicon yet..' );
		return;
	}

	var target = env.resolveTitle( env.normalizeTitle( env.pageName ), '' );
	
	console.log('starting parsing of ' + target);
	var tpr = new TemplateRequest( env, target );
	tpr.once('src', parse.bind( null, req, res, roundTripDiff ));
});

/**
 * Round-trip article testing with newline stripping for editor-created HTML
 * simulation
 */
app.get( new RegExp('/_rtve/(?:(?:(?:' + env.interwikiRegexp + '):+)?(' + env.interwikiRegexp + '):)?(.*)') , function(req, res){
	env.pageName = req.params[1];
	if ( req.params[0] ) {
		env.wgScriptPath = '/_rtve/' + req.params[0] + ':';
		env.wgScript = env.interwikiMap[req.params[0]];
	} else {
		env.wgScriptPath = '/_rtve/';
		env.wgScript = env.interwikiMap[defaultInterwiki];
	}

	if ( env.pageName === 'favicon.ico' ) {
		res.end( 'no favicon yet..' );
		return;
	}

	var target = env.resolveTitle( env.normalizeTitle( env.pageName ), '' );
	
	console.log('starting parsing of ' + target);
	var tpr = new TemplateRequest( env, target ),
		cb = function ( req, res, src, document ) {
			// strip newlines from the html
<<<<<<< HEAD
			var html = document.innerHTML.replace(/[\r\n]/g, ''),
=======
			var html = document.innerHTML.replace(/>[\r\n]+/g, '>'),
>>>>>>> 33dc9abb
				p = new html5.Parser();
			p.parse( html );
			var newDocument = p.tree.document;
			// monkey-patch document.body reference for now..
			newDocument.body = newDocument.childNodes[0].childNodes[1];
			roundTripDiff( req, res, src, newDocument );
		};

	tpr.once('src', parse.bind( null, req, res, cb ));
});

/**
 * Form-based round-tripping for manual testing
 */
app.get(/\/_rtform\/(.*)/, function(req, res){
	env.pageName = req.params[0];
	res.setHeader('Content-Type', 'text/html; charset=UTF-8');
	res.write( "Your wikitext:" );
	textarea( res );
	res.end('');
});
app.post(/\/_rtform\/(.*)/, function(req, res){
	env.pageName = req.params[0];
	res.setHeader('Content-Type', 'text/html; charset=UTF-8');
	// we don't care about \r, and normalize everything to \n
	parse( req, res, roundTripDiff, req.body.content.replace(/\r/g, ''));
});

/**
 * Regular article parsing
 */
app.get(new RegExp( '/(?:(?:(?:' + env.interwikiRegexp + '):+)?(' + env.interwikiRegexp + '):)?(.*)' ), function(req, res){
	env.pageName = req.params[1];
	if ( req.params[0] ) {
		env.wgScriptPath = '/' + req.params[0] + ':';
		env.wgScript = env.interwikiMap[req.params[0]];
	} else {
		env.wgScriptPath = '/';
		env.wgScript = env.interwikiMap[defaultInterwiki];
	}
	if ( env.pageName === 'favicon.ico' ) {
		res.end( 'no favicon yet..');
		return;
	}
	var target = env.resolveTitle( env.normalizeTitle( env.pageName ), '' );

	console.log('starting parsing of ' + target);
	var tpr = new TemplateRequest( env, target );
	tpr.once('src', parse.bind( null, req, res, function ( req, res, src, document ) {
		res.end(document.body.innerHTML);
	}));
});

/**
 * Regular article serialization using POST
 */
app.post(/\/(.*)/, function(req, res){
	env.pageName = req.params[0];
	env.wgScriptPath = '/';
	res.setHeader('Content-Type', 'text/x-mediawiki; charset=UTF-8');
	var p = new html5.Parser();
	p.parse( req.body.content );
	new WikitextSerializer({env: env}).serializeDOM( 
		p.tree.document.childNodes[0].childNodes[1], 
		res.write.bind( res ) );
	res.end('');
});

module.exports = app;<|MERGE_RESOLUTION|>--- conflicted
+++ resolved
@@ -332,11 +332,7 @@
 	var tpr = new TemplateRequest( env, target ),
 		cb = function ( req, res, src, document ) {
 			// strip newlines from the html
-<<<<<<< HEAD
-			var html = document.innerHTML.replace(/[\r\n]/g, ''),
-=======
 			var html = document.innerHTML.replace(/>[\r\n]+/g, '>'),
->>>>>>> 33dc9abb
 				p = new html5.Parser();
 			p.parse( html );
 			var newDocument = p.tree.document;
